// kssl_testclient.c: test program to communicate with a keyserver
//
// Copyright (c) 2013 CloudFlare, Inc.

#include <ctype.h>

#include <openssl/evp.h>
#include <openssl/ssl.h>
#include <openssl/err.h>

#include <sys/types.h>
#include <stdarg.h>

#include "kssl.h"
#include "kssl_helpers.h"
#include "kssl_cli.h"

#if PLATFORM_WINDOWS
#include <winsock.h>
#else
#include <unistd.h>
#include <netdb.h>
#include <sys/socket.h>
#include <netinet/ip.h>
#include <pthread.h>
#include <sys/wait.h>
#include <sys/types.h>
#endif

unsigned char ipv6[16] = {0x0, 0xf2, 0x13, 0x48, 0x43, 0x01};
unsigned char ipv4[4] = {127, 0, 0, 1};

#if PLATFORM_WINDOWS
#define SOCKET_CLOSE closesocket
#else
#define SOCKET_CLOSE close
#endif

// ssl_error: call when a fatal SSL error occurs. Exits the program
// with return code 1.
void ssl_error()
{
  ERR_print_errors_fp(stderr);
  exit(1);
}

// fatal_error: call to print an error message to STDERR. Exits the
// program with return code 1.
void fatal_error(const char *fmt, ...)
{
  va_list l;
  va_start(l, fmt);
  vfprintf(stderr, fmt, l);
  va_end(l);
  fprintf(stderr, "\n");

  exit(1);
}

// digest_public_modulus: calculates the SHA256 digest of the
// hexadecimal representation of the public modulus of an RSA
// key. digest must be initialized with at least 32 bytes of
// space.
void digest_public_modulus(RSA *key, BYTE *digest)
{
  // QUESTION: can we use a single EVP_MD_CTX for multiple
  // digests?
  char *hex;
  EVP_MD_CTX *ctx;

  ctx = EVP_MD_CTX_create();
  EVP_DigestInit_ex(ctx, EVP_sha256(), 0);
  hex = BN_bn2hex(key->n);
  EVP_DigestUpdate(ctx, hex, strlen(hex));
  EVP_DigestFinal_ex(ctx, digest, 0);
  EVP_MD_CTX_destroy(ctx);
  OPENSSL_free(hex);
}

// ok: indicate that some tests passed and free memory
void ok(kssl_header *h)
{
  printf(" ok\n");
  if (h != 0) {
    if (h->data != NULL) free(h->data);
    free(h);
  }
}

// test: start a set of test
void test(const char *fmt, ...)
{
  va_list l;
  va_start(l, fmt);
  vfprintf(stderr, fmt, l);
  va_end(l);
}

<<<<<<< HEAD
=======
#ifndef __GNUC__
#include <assert.h>
struct option
{
  const char *name;
  int has_arg;
  int *flag;
  int val;
};

#define no_argument       0
#define required_argument 1
#define optional_argument 2

int getopt(int, char**, char*);
int getopt_long(int, char**, char*, struct option*, int*);

extern int	  opterr;	/* if error message should be printed */
extern int	  optind;	/* index into parent argv vector */
extern int	  optopt;	/* character checked for validity */
extern int	  optreset;	/* reset getopt */
extern char *optarg;	/* argument associated with option */

#define __P(x) x
#define _DIAGASSERT(x) assert(x)

static char * __progname __P((char *));
int getopt_internal __P((int, char * const *, const char *));

static char *
__progname(nargv0)
	char * nargv0;
{
	char * tmp;

	_DIAGASSERT(nargv0 != NULL);

	tmp = strrchr(nargv0, '/');
	if (tmp)
		tmp++;
	else
		tmp = nargv0;
	return(tmp);
}

#define	BADCH	(int)'?'
#define	BADARG	(int)':'
#define	EMSG	""

/*
 * getopt --
 *	Parse argc/argv argument vector.
 */
int
getopt_internal(nargc, nargv, ostr)
	int nargc;
	char * const *nargv;
	const char *ostr;
{
	static char *place = EMSG;		/* option letter processing */
	char *oli;				/* option letter list index */

	_DIAGASSERT(nargv != NULL);
	_DIAGASSERT(ostr != NULL);

	if (optreset || !*place) {		/* update scanning pointer */
		optreset = 0;
		if (optind >= nargc || *(place = nargv[optind]) != '-') {
			place = EMSG;
			return (-1);
		}
		if (place[1] && *++place == '-') {	/* found "--" */
			/* ++optind; */
			place = EMSG;
			return (-2);
		}
	}					/* option letter okay? */
	if ((optopt = (int)*place++) == (int)':' ||
	    !(oli = strchr(ostr, optopt))) {
		/*
		 * if the user didn't specify '-' as an option,
		 * assume it means -1.
		 */
		if (optopt == (int)'-')
			return (-1);
		if (!*place)
			++optind;
		if (opterr && *ostr != ':')
			(void)fprintf(stderr,
			    "%s: illegal option -- %c\n", __progname(nargv[0]), optopt);
		return (BADCH);
	}
	if (*++oli != ':') {			/* don't need argument */
		optarg = NULL;
		if (!*place)
			++optind;
	} else {				/* need an argument */
		if (*place)			/* no white space */
			optarg = place;
		else if (nargc <= ++optind) {	/* no arg */
			place = EMSG;
			if ((opterr) && (*ostr != ':'))
				(void)fprintf(stderr,
				    "%s: option requires an argument -- %c\n",
				    __progname(nargv[0]), optopt);
			return (BADARG);
		} else				/* white space */
			optarg = nargv[optind];
		place = EMSG;
		++optind;
	}
	return (optopt);			/* dump back option letter */
}

/*
 * getopt_long --
 *	Parse argc/argv argument vector.
 */
int
getopt_long(nargc, nargv, options, long_options, index)
	int nargc;
	char ** nargv;
	char * options;
	struct option * long_options;
	int * index;
{
	int retval;

	_DIAGASSERT(nargv != NULL);
	_DIAGASSERT(options != NULL);
	_DIAGASSERT(long_options != NULL);
	/* index may be NULL */

	if ((retval = getopt_internal(nargc, nargv, options)) == -2) {
		char *current_argv = nargv[optind++] + 2, *has_equal;
		int i, current_argv_len, match = -1;

		if (*current_argv == '\0') {
			return(-1);
		}
		if ((has_equal = strchr(current_argv, '=')) != NULL) {
			current_argv_len = has_equal - current_argv;
			has_equal++;
		} else
			current_argv_len = strlen(current_argv);

		for (i = 0; long_options[i].name; i++) { 
			if (strncmp(current_argv, long_options[i].name, current_argv_len))
				continue;

			if (strlen(long_options[i].name) == (unsigned)current_argv_len) { 
				match = i;
				break;
			}
			if (match == -1)
				match = i;
		}
		if (match != -1) {
			if (long_options[match].has_arg == required_argument ||
			    long_options[match].has_arg == optional_argument) {
				if (has_equal)
					optarg = has_equal;
				else
					optarg = nargv[optind++];
			}
			if ((long_options[match].has_arg == required_argument)
			    && (optarg == NULL)) {
				/*
				 * Missing argument, leading :
				 * indicates no error should be generated
				 */
				if ((opterr) && (*options != ':'))
					(void)fprintf(stderr,
				      "%s: option requires an argument -- %s\n",
				      __progname(nargv[0]), current_argv);
				return (BADARG);
			}
		} else { /* No matching argument */
			if ((opterr) && (*options != ':'))
				(void)fprintf(stderr,
				    "%s: illegal option -- %s\n", __progname(nargv[0]), current_argv);
			return (BADCH);
		}
		if (long_options[match].flag) {
			*long_options[match].flag = long_options[match].val;
			retval = 0;
		} else 
			retval = long_options[match].val;
		if (index)
			*index = match;
	}
	return(retval);
}

#if defined(_MSC_VER) || defined(_MSC_EXTENSIONS)
  #define DELTA_EPOCH_IN_MICROSECS  11644473600000000Ui64
#else
  #define DELTA_EPOCH_IN_MICROSECS  11644473600000000ULL
#endif
 
struct timezone 
{
  int  tz_minuteswest; /* minutes W of Greenwich */
  int  tz_dsttime;     /* type of dst correction */
};
 
int gettimeofday(struct timeval *tv, struct timezone *tz)
{
  FILETIME ft;
  unsigned __int64 tmpres = 0;
  static int tzflag;
 
  if (NULL != tv)
  {
    GetSystemTimeAsFileTime(&ft);
 
    tmpres |= ft.dwHighDateTime;
    tmpres <<= 32;
    tmpres |= ft.dwLowDateTime;
 
    /*converting file time to unix epoch*/
    tmpres -= DELTA_EPOCH_IN_MICROSECS; 
    tmpres /= 10;  /*convert into microseconds*/
    tv->tv_sec = (long)(tmpres / 1000000UL);
    tv->tv_usec = (long)(tmpres % 1000000UL);
  }
 
  if (NULL != tz)
  {
    if (!tzflag)
    {
      _tzset();
      tzflag++;
    }
    tz->tz_minuteswest = _timezone / 60;
    tz->tz_dsttime = _daylight;
  }
 
  return 0;
}

#endif  /* __GNUC__ */

>>>>>>> 61f20c3a

int tests = 0;

// test_assert: assert that some condition is true, fatal
// error if not
void test_assert(int a)
{
  if (!a) {
    fatal_error(" test failure");
  }
  tests += 1;
}

int debug = 0;

// opstring: convert a KSSL opcode byte to a string
static const char * opstring(BYTE op) {
  switch (op) {
  case KSSL_OP_ERROR:
    return "KSSL_OP_ERROR";
  case KSSL_OP_PING:
    return "KSSL_OP_PING";
  case KSSL_OP_PONG:
    return "KSSL_OP_PONG";
  case KSSL_OP_RSA_DECRYPT:
    return "KSSL_OP_RSA_DECRYPT";
  case KSSL_OP_RESPONSE:
    return "KSSL_OP_RESPONSE";
  case KSSL_OP_RSA_SIGN_MD5SHA1:
    return "KSSL_OP_RSA_SIGN_MD5SHA1";
  case KSSL_OP_RSA_SIGN_SHA1:
    return "KSSL_OP_RSA_SIGN_SHA1";
  case KSSL_OP_RSA_SIGN_SHA224:
    return "KSSL_OP_RSA_SIGN_SHA224";
  case KSSL_OP_RSA_SIGN_SHA256:
    return "KSSL_OP_RSA_SIGN_SHA256";
  case KSSL_OP_RSA_SIGN_SHA384:
    return "KSSL_OP_RSA_SIGN_SHA384";
  case KSSL_OP_RSA_SIGN_SHA512:
    return "KSSL_OP_RSA_SIGN_SHA512";
  }
  return "UNKNOWN";
}

static void dump_request(kssl_operation *request) {
  BYTE op;
  BYTE *p = request->payload;
  int l = request->payload_len;
  if (!debug) {
    return;
  }

  op = request->opcode;
  printf("OPCODE: %s ", opstring(op));

  if (op == KSSL_OP_RSA_DECRYPT) {
    int i;
    printf("  Digest: ");
    for (i = 0; i < KSSL_DIGEST_SIZE; ++i) {
      printf("%02x", request->digest[i]);
    }
    printf("\n");
  }

  if (op == KSSL_OP_ERROR && request->payload_len > 0) {
    printf("  Error: ");
    switch(request->payload[0]) {
    case KSSL_ERROR_CRYPTO_FAILED:
      printf("KSSL_ERROR_CRYPTO_FAILED\n");
      break;
    case KSSL_ERROR_KEY_NOT_FOUND:
      printf("KSSL_ERROR_KEY_NOT_FOUND\n");
      break;
    case KSSL_ERROR_BAD_OPCODE:
      printf("KSSL_ERROR_BAD_OPCODE\n");
      break;
    case KSSL_ERROR_READ:
      printf("KSSL_ERROR_READ\n");
      break;
    case KSSL_ERROR_VERSION_MISMATCH:
      printf("KSSL_ERROR_VERSION_MISMATCH\n");
      break;
    case KSSL_ERROR_UNEXPECTED_OPCODE:
      printf("KSSL_ERROR_UNEXPECTED_OPCODE\n");
      break;
    default:
      printf("unknown KSSL error: %02x\n", request->payload[0]);
      break;
    }
    return;
  }

  if (l > 0) {
    int printable = 1;
    int i;
    for (i = 0; i < l; i++) {
      if (iscntrl(p[i])) {
        printable = 0;
        break;
      }
    }

    printf("  Payload: ");
    for (i = 0; i < l; ++i) {
      if (!printable && (i != 0) && (i%16 == 0)) {
        printf("\n           ");
      }
      printf(printable?"%c":"%02x ", p[i]);
    }
    printf("\n");
  }
}

// dump_payload: print out the payload from a KSSL operation in hex
void dump_payload(int l, BYTE *p) {
  kssl_operation request;

  if (!debug) return;

  if (l > 0) {
    int i;
    printf("  Payload Raw: ");
    for (i = 0; i < l; ++i) {
      if ((i != 0) && (i%16 == 0)) {
        printf("\n           ");
      }
      printf("%02x ", p[i]);
    }
    printf("\n");
  }
  parse_message_payload(p, l, &request);

  dump_request(&request);

}

// dump_header: print out a KSSL header
void dump_header(kssl_header *k, const char *msg)
{
  if (debug) {
    printf("  KSSL %s: %02x %02x %08x %d\n", msg, k->version_maj, k->version_min,
        k->id, k->length);
  }
}

// kssl: send a KSSL message to the server and read the response
kssl_header *kssl(SSL *ssl, kssl_header *k, kssl_operation *r)
{
  BYTE buf[KSSL_HEADER_SIZE];
  BYTE *req;
  int req_len;
  unsigned int n;
  kssl_header h;
  kssl_header *to_return;

  flatten_operation(k, r, &req, &req_len);

  dump_header(k, "send");
  dump_request(r);

  n = SSL_write(ssl, req, req_len);
  if (n != (unsigned int)req_len) {
    fatal_error("Failed to send KSSL header");
  }

  free(req);

  while (1) {
    n = SSL_read(ssl, buf, KSSL_HEADER_SIZE);
    if (n <= 0) {
      int x = SSL_get_error(ssl, n);
      if (x == SSL_ERROR_WANT_READ || x == SSL_ERROR_WANT_WRITE) {
        continue;
      } else if (x == SSL_ERROR_ZERO_RETURN) {
        fatal_error("Connection closed while reading header\n");
      } else {
        fatal_error("Error performing SSL_read: %x\n", x);
      }
    } else {
      if (n != KSSL_HEADER_SIZE) {
        fatal_error("Error receiving KSSL header, size: %d", n);
      }
    }

    break;
  }

  parse_header(buf, &h);
  if (h.version_maj != KSSL_VERSION_MAJ) {
    fatal_error("Version mismatch %d != %d", h.version_maj, KSSL_VERSION_MAJ);
  }
  if (k->id != h.id) {
    fatal_error("ID mismatch %08x != %08x", k->id, h.id);
  }

  dump_header(&h, "recv");

  to_return = (kssl_header *)malloc(sizeof(kssl_header));
  memcpy(to_return, &h, sizeof(kssl_header));


  if (h.length > 0) {
    BYTE *payload = (BYTE *)malloc(h.length);
    while (1) {
      n = SSL_read(ssl, payload, h.length);
      if (n <= 0) {
        int x = SSL_get_error(ssl, n);
        if (x == SSL_ERROR_WANT_READ || x == SSL_ERROR_WANT_WRITE) {
          continue;
        } else if (x == SSL_ERROR_ZERO_RETURN) {
          fatal_error("Connection closed while reading payload\n");
        } else {
          fatal_error("Error performing SSL_read: %x\n", x);
        }
      } else {
        if (n != h.length) {
          fatal_error("Error receiving KSSL payload, size: %d", n);
        }
      }
      
      break;
    }

    if (n != h.length) {
      fatal_error("Failed to read payload got length %d wanted %d", n, h.length);
    }

    dump_payload(h.length, payload);
    to_return->data = payload;
  }

  return to_return;
}

typedef struct {
  SSL *ssl;
  int fd;
} connection;

void kssl_bad_opcode(connection *c)
{
  kssl_header bad;
  kssl_operation req, resp;
  kssl_header *h;

  test("Bad KSSL opcode (%d)", c->fd);
  bad.version_maj = KSSL_VERSION_MAJ;
  bad.version_min = KSSL_VERSION_MIN;
  bad.id = 0x12345678;
  bad.length = 0; // to be overridden by serialization
  zero_operation(&req);
  req.is_opcode_set = 1;
  req.is_payload_set = 1;
  req.opcode = 0xBB;
  req.payload_len = 0;
  h = kssl(c->ssl, &bad, &req);
  test_assert(h->id == bad.id);
  test_assert(h->version_maj == KSSL_VERSION_MAJ);
  parse_message_payload(h->data, h->length, &resp);
  test_assert(resp.opcode == KSSL_OP_ERROR);
  test_assert(resp.payload_len == 1);
  test_assert(resp.payload[0] == KSSL_ERROR_BAD_OPCODE);
  ok(h);
}

void kssl_op_pong(connection *c)
{
  kssl_header echo0;
  kssl_operation req, resp;
  kssl_header *h;
  test("KSSL_OP_PONG (%d)", c->fd);

  echo0.version_maj = KSSL_VERSION_MAJ;
  echo0.version_min = KSSL_VERSION_MIN;
  echo0.id = 0x12345678;
  zero_operation(&req);
  req.is_opcode_set = 1;
  req.is_payload_set = 1;
  req.opcode = KSSL_OP_PONG;
  req.payload_len = 0;
  h = kssl(c->ssl, &echo0, &req);
  test_assert(h->id == echo0.id);
  test_assert(h->version_maj == KSSL_VERSION_MAJ);
  parse_message_payload(h->data, h->length, &resp);
  test_assert(resp.opcode == KSSL_OP_ERROR);
  test_assert(resp.payload_len == 1);
  test_assert(resp.payload[0] == KSSL_ERROR_UNEXPECTED_OPCODE);
  ok(h);
}

void kssl_op_error(connection *c)
{
  kssl_header echo0;
  kssl_operation req, resp;
  kssl_header *h;
  test("KSSL_OP_ERROR (%d)", c->fd);

  echo0.version_maj = KSSL_VERSION_MAJ;
  echo0.id = 0x12345678;
  zero_operation(&req);
  req.is_opcode_set = 1;
  req.is_payload_set = 1;
  req.opcode = KSSL_OP_ERROR;
  req.payload_len = 0;
  h = kssl(c->ssl, &echo0, &req);
  test_assert(h->id == echo0.id);
  test_assert(h->version_maj == KSSL_VERSION_MAJ);
  parse_message_payload(h->data, h->length, &resp);
  test_assert(resp.opcode == KSSL_OP_ERROR);
  test_assert(resp.payload_len == 1);
  test_assert(resp.payload[0] == KSSL_ERROR_UNEXPECTED_OPCODE);
  ok(h);
}

void kssl_op_ping_no_payload(connection *c)
{
  kssl_header echo0;
  kssl_operation req, resp;
  kssl_header *h;
  test("KSSL_OP_PING with no payload (%d)", c->fd);

  echo0.version_maj = KSSL_VERSION_MAJ;
  echo0.id = 0x12345678;
  zero_operation(&req);
  req.is_opcode_set = 1;
  req.is_payload_set = 1;
  req.opcode = KSSL_OP_PING;
  req.payload_len = 0;
  h = kssl(c->ssl, &echo0, &req);
  test_assert(h->id == echo0.id);
  test_assert(h->version_maj == KSSL_VERSION_MAJ);
  parse_message_payload(h->data, h->length, &resp);
  test_assert(resp.opcode == KSSL_OP_PONG);
  test_assert(resp.payload_len == 0);
  ok(h);
}

void kssl_op_ping_payload(connection *c)
{
  const char *hello = "Hello, World!";
  kssl_operation req, resp;
  kssl_header echo1;
  kssl_header *h;
  BYTE *payload;
  test("KSSL_OP_PING with payload (%d)", c->fd);

  payload = malloc(strlen(hello) + 1);
  echo1.version_maj = KSSL_VERSION_MAJ;
  echo1.id = 0x12345679;
  zero_operation(&req);
  req.is_opcode_set = 1;
  req.is_payload_set = 1;
  req.opcode = KSSL_OP_PING;
  req.payload_len = strlen(hello);
  req.payload = payload;
  memcpy((char *)payload, hello, strlen(hello));
  h = kssl(c->ssl, &echo1, &req);
  test_assert(h->id == echo1.id);
  test_assert(h->version_maj == KSSL_VERSION_MAJ);
  parse_message_payload(h->data, h->length, &resp);
  test_assert(resp.opcode == KSSL_OP_PONG);
  test_assert(resp.payload_len == req.payload_len);
  test_assert(strncmp((char *)resp.payload, (char *)req.payload, strlen(hello)) == 0);
  ok(h);
  free(payload);
}

void kssl_repeat_op_ping(connection *c, int repeat)
{
  char hello[255];
  kssl_header echo1;
  kssl_operation req, resp;
  kssl_header *h;
  int i;
  BYTE *payload = malloc(255 + 1);
  test("Repeat KSSL_OP_PING %d times (%d)", repeat, c->fd);
  echo1.version_maj = KSSL_VERSION_MAJ;
  echo1.id = 0x12345679;
  zero_operation(&req);
  req.is_opcode_set = 1;
  req.is_payload_set = 1;
  req.opcode = KSSL_OP_PING;
  req.payload_len = 255 + 1;
  req.payload = payload;
  for (i = 0; i < repeat; i++) {
    sprintf(hello, "Hello, World! %d", i);
    memcpy((char *)payload, hello, strlen(hello)+1);
    req.payload_len = strlen(hello)+1;
    h = kssl(c->ssl, &echo1, &req);
    test_assert(h->id == echo1.id);
    test_assert(h->version_maj == KSSL_VERSION_MAJ);
    parse_message_payload(h->data, h->length, &resp);
    test_assert(resp.opcode == KSSL_OP_PONG);
    test_assert(resp.payload_len == req.payload_len);
    test_assert(strncmp((char *)resp.payload, (char *)req.payload, strlen(hello)) == 0);
    free(h->data);
    free(h);
  }
  ok(0);
  free(payload);
}

void kssl_op_ping_bad_version(connection *c)
{
  kssl_header echo0;
  kssl_operation req, resp;
  kssl_header *h;
  test("KSSL_OP_PING with bad version (%d)", c->fd);
  echo0.id = 0x12345678;
  echo0.version_maj = KSSL_VERSION_MAJ+1;
  zero_operation(&req);
  req.is_opcode_set = 1;
  req.is_payload_set = 1;
  req.opcode = KSSL_OP_PING;
  req.payload_len = 0;
  h = kssl(c->ssl, &echo0, &req);
  test_assert(h->version_maj == KSSL_VERSION_MAJ);
  test_assert(h->id == echo0.id);
  parse_message_payload(h->data, h->length, &resp);
  test_assert(resp.opcode == KSSL_OP_ERROR);
  test_assert(resp.payload_len == 1);
  test_assert(resp.payload[0] == KSSL_ERROR_VERSION_MISMATCH);
  ok(h);
}

void kssl_op_rsa_decrypt(connection *c, RSA *private)
{
  static int count = 0;
  char kryptos2[255];
  kssl_header decrypt;
  kssl_operation req, resp;
  kssl_header *h;
  int size;
  test("KSSL_OP_RSA_DECRYPT (%d)", c->fd);
  decrypt.version_maj = KSSL_VERSION_MAJ;
  decrypt.id = 0x1234567a;
  zero_operation(&req);
  req.is_opcode_set = 1;
  req.is_payload_set = 1;
  req.is_digest_set = 1;
  req.is_ip_set = 1;
  req.ip = ipv6;
  req.ip_len = 16;
  req.payload = malloc(RSA_size(private));
  req.payload_len = RSA_size(private);
  req.digest = malloc(KSSL_DIGEST_SIZE);
  digest_public_modulus(private, req.digest);
  req.opcode = KSSL_OP_RSA_DECRYPT;
  sprintf(kryptos2, "%02x It was totally invisible, how's that possible?", count);
  count += 1;

  size = RSA_public_encrypt(strlen(kryptos2), (unsigned char *)kryptos2,
                                (unsigned char *)req.payload,
                                private, RSA_PKCS1_PADDING);
  if (size == -1) {
    fatal_error("Failed to RSA encrypt");
  }

  h = kssl(c->ssl, &decrypt, &req);
  test_assert(h->id == decrypt.id);
  test_assert(h->version_maj == KSSL_VERSION_MAJ);
  parse_message_payload(h->data, h->length, &resp);
  test_assert(resp.opcode == KSSL_OP_RESPONSE);
  test_assert(resp.payload_len == strlen(kryptos2));
  test_assert(strncmp((char *)resp.payload, kryptos2, strlen(kryptos2)) == 0);
  ok(h);
  free(req.payload);
  free(req.digest);
}

void kssl_op_rsa_sign(connection *c, RSA *private, int opcode)
{
  #define ALGS_COUNT 6
  int algs[ALGS_COUNT] = {KSSL_OP_RSA_SIGN_MD5SHA1, KSSL_OP_RSA_SIGN_SHA1, KSSL_OP_RSA_SIGN_SHA224,
                          KSSL_OP_RSA_SIGN_SHA256, KSSL_OP_RSA_SIGN_SHA384, KSSL_OP_RSA_SIGN_SHA512};
  int nids[ALGS_COUNT] = {NID_md5_sha1, NID_sha1, NID_sha224, NID_sha256, NID_sha384, NID_sha512};

  // These are totally bogus but they have the right lengths (and, anyway, who's to say these aren't real
  // message digests?)

  char* digests[ALGS_COUNT] = {
      "123456789012345678901234567890123456",                              // MD5SH1 is 36 bytes
      "12345678901234567890",                                              // SHA1 is 20 bytes
      "1234567890123456789012345678",                                      // SHA224 is 28 bytes
      "12345678901234567890123456789012",                                  // SHA256 is 32 bytes
      "123456789012345678901234567890123456789012345678",                  // SHA384 is 48 bytes
      "1234567890123456789012345678901234567890123456789012345678901234"}; // SHA512 is 64 bytes

  int i, rc;
  kssl_header *h;
  test("KSSL_OP_RSA_SIGN_* (%d)", c->fd);
  for (i = 0; i < ALGS_COUNT; i++) {
    kssl_header sign;
    kssl_operation req, resp;
    if (opcode != algs[i] && opcode != 0) continue;
    sign.version_maj = KSSL_VERSION_MAJ;
    sign.id = 0x1234567a;
    zero_operation(&req);
    req.is_opcode_set = 1;
    req.is_payload_set = 1;
    req.is_digest_set = 1;
    req.is_ip_set = 1;
    req.ip = ipv4;
    req.ip_len = 4;
    req.digest = malloc(KSSL_DIGEST_SIZE);
    digest_public_modulus(private, req.digest);
    req.payload = (BYTE *)digests[i];
    req.payload_len = strlen(digests[i]);
    req.opcode = algs[i];

    h = kssl(c->ssl, &sign, &req);
    test_assert(h->id == sign.id);
    test_assert(h->version_maj == KSSL_VERSION_MAJ);
    parse_message_payload(h->data, h->length, &resp);
    test_assert(resp.opcode == KSSL_OP_RESPONSE);

    rc = RSA_verify(nids[i], (unsigned char *)digests[i], strlen(digests[i]), resp.payload, resp.payload_len, private);
    test_assert(rc == 1);

    free(h);
    free(req.digest);
  }

  ok(0);
}

// Sign but don't verify, used for performance testing
void kssl_repeat_op_rsa_sign(connection *c, RSA *private, int repeat, int opcode)
{
  #define ALGS_COUNT 6
  int algs[ALGS_COUNT] = {KSSL_OP_RSA_SIGN_MD5SHA1, KSSL_OP_RSA_SIGN_SHA1, KSSL_OP_RSA_SIGN_SHA224,
                          KSSL_OP_RSA_SIGN_SHA256, KSSL_OP_RSA_SIGN_SHA384, KSSL_OP_RSA_SIGN_SHA512};

  // These are totally bogus but they have the right lengths (and, anyway, who's to say these aren't real
  // message digests?)

  char* digests[ALGS_COUNT] = { "123456789012345678901234567890123456",                              // MD5SH1 is 36 bytes
                                "12345678901234567890",                                              // SHA1 is 20 bytes
                                "1234567890123456789012345678",                                      // SHA224 is 28 bytes
                                "12345678901234567890123456789012",                                  // SHA256 is 32 bytes
                                "123456789012345678901234567890123456789012345678",                  // SHA384 is 48 bytes
                                "1234567890123456789012345678901212345678901234567890123456789012"}; // SHA512 is 64 bytes

  int i, j;
  kssl_header *h;
  for (i = 0; i < ALGS_COUNT; i++) {
    kssl_header sign;
    kssl_operation req, resp;

    if (opcode != algs[i]) continue;
    sign.version_maj = KSSL_VERSION_MAJ;
    sign.id = 0x1234567a;
    zero_operation(&req);
    req.is_opcode_set = 1;
    req.is_payload_set = 1;
    req.is_digest_set = 1;
    req.is_ip_set = 1;
    req.ip = ipv4;
    req.ip_len = 4;
    req.digest = malloc(KSSL_DIGEST_SIZE);
    digest_public_modulus(private, req.digest);
    req.payload = (BYTE *)digests[i];
    req.payload_len = strlen(digests[i]);
    req.opcode = algs[i];

    for (j = 0; j < repeat; j++) {
      h = kssl(c->ssl, &sign, &req);
      test_assert(h->id == sign.id);
      test_assert(h->version_maj == KSSL_VERSION_MAJ);
      parse_message_payload(h->data, h->length, &resp);
      test_assert(resp.opcode == KSSL_OP_RESPONSE);
      free(h);
    }

    free(req.digest);
  }
}

void kssl_op_rsa_decrypt_bad_data(connection *c, RSA *private)
{
  char *kryptos2 = "It was totally invisible, how's that possible?";
  BYTE *payload = malloc(RSA_size(private));
  kssl_header decrypt;
  kssl_operation req, resp;
  int size;
  kssl_header *h;

  test("KSSL_OP_RSA_DECRYPT with bad data (%d)", c->fd);
  decrypt.version_maj = KSSL_VERSION_MAJ;
  decrypt.id = 0x1234567a;
  zero_operation(&req);
  req.is_opcode_set = 1;
  req.is_payload_set = 1;
  req.is_digest_set = 1;
  req.payload = payload;
  req.payload_len = RSA_size(private);
  req.is_ip_set = 1;
  req.ip = ipv4;
  req.ip_len = 4;
  req.digest = malloc(KSSL_DIGEST_SIZE);
  digest_public_modulus(private, req.digest);
  req.opcode = KSSL_OP_RSA_DECRYPT;

  size = RSA_public_encrypt(strlen(kryptos2), (unsigned char *)kryptos2,
                                (unsigned char *)payload,
                                private, RSA_PKCS1_PADDING);
  if (size == -1) {
    fatal_error("Failed to RSA encrypt");
  }

  memset(payload, 0, size);
  h = kssl(c->ssl, &decrypt, &req);
  test_assert(h->id == decrypt.id);
  test_assert(h->version_maj == KSSL_VERSION_MAJ);
  parse_message_payload(h->data, h->length, &resp);
  test_assert(resp.opcode == KSSL_OP_ERROR);
  test_assert(resp.payload_len == 1);
  test_assert(resp.payload[0] == KSSL_ERROR_CRYPTO_FAILED);
  ok(h);
  free(req.payload);
  free(req.digest);
}

// ssl_connect: establish a TLS connection to the keyserver on
// the passed in port number
connection *ssl_connect(SSL_CTX *ctx, int port)
{
  struct sockaddr_in addr;
  struct hostent *localhost;
  int rc;
  connection *c = (connection *)calloc(1, sizeof(connection));

  c->fd = socket(AF_INET, SOCK_STREAM, 0);
  if (c->fd == -1) {
    fatal_error("Can't create TCP socket");
  }

  localhost = gethostbyname("localhost");
  if (!localhost) {
    fatal_error("Could not look up address of localhost");
  }

  memset(&addr, 0, sizeof(struct sockaddr_in));
  addr.sin_family = AF_INET;
  addr.sin_port = htons(port);
  addr.sin_addr.s_addr = ((struct in_addr*)(localhost->h_addr_list[0]))->s_addr;
  memset(&(addr.sin_zero), 0, 8);

  if (connect(c->fd, (struct sockaddr *)&addr, sizeof(struct sockaddr_in)) == -1) {
    fatal_error("Failed to connect to keyserver on port %d", port);
  }

  c->ssl = SSL_new(ctx);
  if (!c->ssl) {
    fatal_error("Failed to create new SSL context");
  }
  SSL_set_fd(c->ssl, c->fd);

  rc = SSL_connect(c->ssl);
  if (rc != 1) {
    fatal_error("TLS handshake error %d\n", SSL_get_error(c->ssl, rc));
  }

  rc = SSL_get_verify_result(c->ssl);
  if (rc != X509_V_OK) {
      fatal_error("Certificate verification error: %ld\n", SSL_get_verify_result(c->ssl));
  }

  return c;
}

// ssl_disconnect: drop and cleanup connection to TLS server created using
// ssl_connect
void ssl_disconnect(connection *c)
{
  SSL_shutdown(c->ssl);
  SOCKET_CLOSE(c->fd);
  SSL_free(c->ssl);
  free(c);
}

void kssl_op_rsa_decrypt_bad_digest(connection *c, RSA *private)
{
  char *kryptos2 = "It was totally invisible, how's that possible?";
  BYTE *payload = malloc(RSA_size(private));
  kssl_header decrypt;
  int size;
  kssl_header *h;
  kssl_operation req, resp;

  test("KSSL_OP_RSA_DECRYPT with bad digest (%d)", c->fd);
  decrypt.version_maj = KSSL_VERSION_MAJ;
  decrypt.id = 0x1234567a;
  zero_operation(&req);
  req.is_opcode_set = 1;
  req.is_payload_set = 1;
  req.is_digest_set = 1;
  req.digest = malloc(KSSL_DIGEST_SIZE);
  digest_public_modulus(private, req.digest);
  req.opcode = KSSL_OP_RSA_DECRYPT;
  req.payload = payload;
  req.payload_len = RSA_size(private);

  size = RSA_public_encrypt(strlen(kryptos2), (unsigned char *)kryptos2,
                                (unsigned char *)payload,
                                private, RSA_PKCS1_PADDING);
  if (size == -1) {
    fatal_error("Failed to RSA encrypt");
  }

  req.digest[0] ^= 0xff;
  h = kssl(c->ssl, &decrypt, &req);
  test_assert(h->id == decrypt.id);
  test_assert(h->version_maj == KSSL_VERSION_MAJ);
  parse_message_payload(h->data, h->length, &resp);
  test_assert(resp.opcode == KSSL_OP_ERROR);
  test_assert(resp.payload_len == 1);
  test_assert(resp.payload[0] == KSSL_ERROR_KEY_NOT_FOUND);
  ok(h);
  free(req.payload);
  free(req.digest);
}

typedef struct signing_data_ {
  SSL_CTX *ctx;
  RSA *private;
  int port;
  int repeat;
  int alg;
} signing_data;

void *thread_repeat_rsa_sign(void *ptr) {
  signing_data *data = (signing_data*)ptr;

  connection *c1 = ssl_connect(data->ctx, data->port);
  kssl_repeat_op_rsa_sign(c1, data->private, data->repeat, data->alg);
  ssl_disconnect(c1);

  return NULL;
}

int main(int argc, char *argv[])
{
  int port = -1;
  char *private_key = 0;
  char *client_cert = 0;
  char *client_key = 0;
  char *ca_file = 0;

  const SSL_METHOD *method;
  RSA *private;
  FILE *fp;
  SSL_CTX *ctx;
  connection *c0, *c1, *c2, *c3, *c;
  int i, j, k;
  int opt;
  struct timeval stop, start;
  int algs[ALGS_COUNT] = {KSSL_OP_RSA_SIGN_MD5SHA1, KSSL_OP_RSA_SIGN_SHA1, KSSL_OP_RSA_SIGN_SHA224,
                          KSSL_OP_RSA_SIGN_SHA256, KSSL_OP_RSA_SIGN_SHA384, KSSL_OP_RSA_SIGN_SHA512};

  const struct option long_options[] = {
    {"port",        required_argument, 0, 0},
    {"private-key", required_argument, 0, 1},
    {"client-cert", required_argument, 0, 2},
    {"client-key",  required_argument, 0, 3},
    {"ca-file",     required_argument, 0, 4},
    {"debug",       no_argument,       0, 6}
  };

  while (1) {
    opt = getopt_long(argc, argv, "", long_options, 0);
    if (opt == -1) {
      break;
    }

    switch (opt) {
    case 0:
      port = atoi(optarg);
      break;

    case 1:
      private_key = (char *)malloc(strlen(optarg)+1);
      strcpy(private_key, optarg);
      break;

    case 2:
      client_cert = (char *)malloc(strlen(optarg)+1);
      strcpy(client_cert, optarg);
      break;

    case 3:
      client_key = (char *)malloc(strlen(optarg)+1);
      strcpy(client_key, optarg);
      break;

    case 4:
      ca_file = (char *)malloc(strlen(optarg)+1);
      strcpy(ca_file, optarg);
      break;

    case 5:
      debug = 1;
      break;
    }
  }

  if (port == -1) {
    fatal_error("The --port parameter must be specified with the connect port");
  }
  if (!private_key) {
    fatal_error("The --private-key parameter must be specified with the path to private key file which contains the public key to be used for encryption");
  }
  if (!client_cert) {
    fatal_error("The --client-cert parameter must be specified with a sign client certificate file name");
  }

  SSL_library_init();
  SSL_load_error_strings();
  method = TLSv1_2_client_method();

  fp = fopen(private_key, "r");
  if (!fp) {
    fatal_error("Failed to open private key file %s", private_key);
  }
  private = PEM_read_RSAPrivateKey(fp, 0, 0, 0);
  fclose(fp);
  if (!private) {
    ssl_error();
  }

  if (RSA_check_key(private) != 1) {
    fatal_error("Private RSA key from file %s is not valid", private_key);
  }

  ctx = SSL_CTX_new(method);

  if (!ctx) {
    ssl_error();
  }

  if (SSL_CTX_use_certificate_file(ctx, client_cert, SSL_FILETYPE_PEM) != 1) {
    SSL_CTX_free(ctx);
    fatal_error("Failed to load client certificate from %s", client_cert);
  }

  if (SSL_CTX_use_PrivateKey_file(ctx, client_key, SSL_FILETYPE_PEM) != 1) {
    SSL_CTX_free(ctx);
    fatal_error("Failed to load client private key from %s", client_key);
  }

  SSL_CTX_check_private_key(ctx);

  if (SSL_CTX_load_verify_locations(ctx, ca_file, 0) != 1) {
    SSL_CTX_free(ctx);
    fatal_error("Failed to load CA file %s", ca_file);
  }

  // Use a new connection for each test
  c0 = ssl_connect(ctx, port);
  kssl_bad_opcode(c0);
  ssl_disconnect(c0);

  c0 = ssl_connect(ctx, port);
  kssl_op_pong(c0);
  ssl_disconnect(c0);

  c0 = ssl_connect(ctx, port);
  kssl_op_error(c0);
  ssl_disconnect(c0);

  c0 = ssl_connect(ctx, port);
  kssl_op_ping_no_payload(c0);
  ssl_disconnect(c0);

  c0 = ssl_connect(ctx, port);
  kssl_op_ping_payload(c0);
  ssl_disconnect(c0);

  c0 = ssl_connect(ctx, port);
  kssl_op_ping_bad_version(c0);
  ssl_disconnect(c0);

  c0 = ssl_connect(ctx, port);
  kssl_op_rsa_decrypt(c0, private);
  ssl_disconnect(c0);

   c0 = ssl_connect(ctx, port);
  kssl_op_rsa_decrypt_bad_data(c0, private);
  ssl_disconnect(c0);

  c0 = ssl_connect(ctx, port);
  kssl_op_rsa_decrypt_bad_digest(c0, private);
  ssl_disconnect(c0);

  c0 = ssl_connect(ctx, port);
  kssl_op_rsa_sign(c0, private, 0);
  ssl_disconnect(c0);

  // Use a single connection to perform tests in sequence

  c = ssl_connect(ctx, port);
  kssl_bad_opcode(c);
  kssl_op_pong(c);
  kssl_op_error(c);
  kssl_op_ping_no_payload(c);
  kssl_op_ping_payload(c);
  kssl_op_ping_bad_version(c);
  kssl_op_rsa_decrypt(c, private);
  kssl_op_rsa_decrypt_bad_data(c, private);
  kssl_op_rsa_decrypt_bad_digest(c, private);
  kssl_op_rsa_sign(c, private, 0);
  ssl_disconnect(c);

  // Make two connections and perform interleaved tests

  c1 = ssl_connect(ctx, port);
  c2 = ssl_connect(ctx, port);
  kssl_bad_opcode(c1);
  kssl_bad_opcode(c2);
  kssl_op_pong(c1);
  kssl_op_pong(c2);
  kssl_op_error(c1);
  kssl_op_error(c2);
  kssl_op_ping_no_payload(c1);
  kssl_op_ping_no_payload(c2);
  kssl_op_ping_payload(c1);
  kssl_op_ping_payload(c2);
  kssl_op_ping_bad_version(c1);
  kssl_op_ping_bad_version(c2);
  kssl_op_rsa_decrypt(c1, private);
  kssl_op_rsa_decrypt(c2, private);
  kssl_op_rsa_decrypt_bad_data(c1, private);
  kssl_op_rsa_decrypt_bad_data(c2, private);
  kssl_op_rsa_decrypt_bad_digest(c1, private);
  kssl_op_rsa_decrypt_bad_digest(c2, private);
  kssl_op_rsa_sign(c1, private, 0);
  kssl_op_rsa_sign(c2, private, 0);
  ssl_disconnect(c2);
  ssl_disconnect(c1);

  // Make two connections and perform interleaved tests

  c1 = ssl_connect(ctx, port);
  c2 = ssl_connect(ctx, port);
  kssl_bad_opcode(c1);
  kssl_bad_opcode(c2);
  kssl_op_pong(c1);
  kssl_op_pong(c2);
  kssl_op_error(c1);
  kssl_op_error(c2);
  ssl_disconnect(c2);
  c2 = ssl_connect(ctx, port);
  kssl_op_ping_no_payload(c1);
  kssl_op_ping_no_payload(c2);
  kssl_op_ping_payload(c1);
  kssl_op_ping_payload(c2);
  kssl_op_ping_bad_version(c1);
  kssl_op_ping_bad_version(c2);
  kssl_op_rsa_decrypt(c1, private);
  kssl_op_rsa_decrypt(c2, private);
  ssl_disconnect(c1);
  c1 = ssl_connect(ctx, port);
  kssl_op_rsa_decrypt_bad_data(c1, private);
  kssl_op_rsa_decrypt_bad_data(c2, private);
  kssl_op_rsa_decrypt_bad_digest(c1, private);
  kssl_op_rsa_decrypt_bad_digest(c2, private);
  kssl_op_rsa_sign(c1, private, 0);
  kssl_op_rsa_sign(c2, private, 0);
  ssl_disconnect(c2);
  ssl_disconnect(c1);

  c3 = ssl_connect(ctx, port);
  kssl_repeat_op_ping(c3, 18);
  ssl_disconnect(c3);

  {
    // Compute timing for various operations
    #define LOOP_COUNT 1000
    c1 = ssl_connect(ctx, port);
    for (i = 0; i < ALGS_COUNT; i++) {
      gettimeofday(&start, NULL);
      kssl_repeat_op_rsa_sign(c1, private, LOOP_COUNT, algs[i]);
      gettimeofday(&stop, NULL);
      printf("\n %d sequential %s takes %ld ms\n", LOOP_COUNT, opstring(algs[i]),
          (stop.tv_sec - start.tv_sec) * 1000 +
          (stop.tv_usec - start.tv_usec) / 1000);
    }
    ssl_disconnect(c1);

    for (i = 0; i < ALGS_COUNT; i++) {
      gettimeofday(&start, NULL);
      c1 = ssl_connect(ctx, port);
      kssl_repeat_op_rsa_sign(c1, private, LOOP_COUNT, algs[i]);
      ssl_disconnect(c1);
      gettimeofday(&stop, NULL);
      printf("\n %d sequential %s with one connection takes %ld ms\n", LOOP_COUNT, opstring(algs[i]),
          (stop.tv_sec - start.tv_sec) * 1000 +
          (stop.tv_usec - start.tv_usec) / 1000);
    }

    for (i = 0; i < ALGS_COUNT; i++) {
      gettimeofday(&start, NULL);
      for (j = 0; j < LOOP_COUNT/10; j++) {
        c1 = ssl_connect(ctx, port);
        kssl_repeat_op_rsa_sign(c1, private, 10, algs[i]);
        ssl_disconnect(c1);
      }
      gettimeofday(&stop, NULL);
      printf("\n %d sequential %s with 10 requests per re-connection takes %ld ms\n", LOOP_COUNT, opstring(algs[i]),
          (stop.tv_sec - start.tv_sec) * 1000 +
          (stop.tv_usec - start.tv_usec) / 1000);
    }
  }
#if THREADED_TEST
  // 2 pthreads: currently blocked by openssl thread-safety
  pthread_t thread[LOOP_COUNT];
  signing_data data[LOOP_COUNT];
  for (i = 0; i < ALGS_COUNT; i++) {
    gettimeofday(&start, NULL);
    for (j = 0; j < 2; j++) {
      data[j].ctx = ctx;
      data[j].private = private;
      data[j].port = port;
      data[j].repeat = LOOP_COUNT/2;
      data[j].alg = algs[i];
      pthread_create(&thread[j], NULL, thread_repeat_rsa_sign, (void *)&data[j]);
    }
    for (j = 0; j < 2; j++) {
      pthread_join(thread[j], NULL);
    }
    gettimeofday(&stop, NULL);
    printf("\n %d requests %s over 2 threads takes %ld ms\n", LOOP_COUNT, opstring(algs[i]),
        (stop.tv_sec - start.tv_sec) * 1000 +
        (stop.tv_usec - start.tv_usec) / 1000);
  }
#endif // THREADED_TEST
#if !PLATFORM_WINDOWS
  // Test requests over multiple processes
  {
    int forks[8] = {1, 2, 4, 8, 16, 32, 64, 128};
    pid_t pid[LOOP_COUNT];
    signing_data data[LOOP_COUNT];
    for (k = 0; k < 8; k++) {
      for (i = 0; i < ALGS_COUNT; i++) {
        gettimeofday(&start, NULL);
        for (j = 0; j < forks[k]; j++) {
          data[j].ctx = ctx;
          data[j].private = private;
          data[j].port = port;
          data[j].repeat = LOOP_COUNT / forks[k];
          data[j].alg = algs[i];
          pid[j] = fork();
          if (pid[j] == 0) {
            thread_repeat_rsa_sign((void *)&data[j]);
            exit(0);
          }
        }
        for (j = 0; j < forks[k]; j++) {
          waitpid(pid[j], NULL, 0);
        }
        gettimeofday(&stop, NULL);
        printf("\n %d requests %s over %d forks takes %ld ms\n", LOOP_COUNT,
            opstring(algs[i]), forks[k],
            (stop.tv_sec - start.tv_sec) * 1000 +
            (stop.tv_usec - start.tv_usec) / 1000);
      }
    }
  }
#endif // PLATFORM_WINDOWS

<<<<<<< HEAD
  goto skip;

 skip:

=======
>>>>>>> 61f20c3a
  SSL_CTX_free(ctx);

  printf("\nAll %d tests passed\n", tests);

  return 0;
}
<|MERGE_RESOLUTION|>--- conflicted
+++ resolved
@@ -95,253 +95,6 @@
   vfprintf(stderr, fmt, l);
   va_end(l);
 }
-
-<<<<<<< HEAD
-=======
-#ifndef __GNUC__
-#include <assert.h>
-struct option
-{
-  const char *name;
-  int has_arg;
-  int *flag;
-  int val;
-};
-
-#define no_argument       0
-#define required_argument 1
-#define optional_argument 2
-
-int getopt(int, char**, char*);
-int getopt_long(int, char**, char*, struct option*, int*);
-
-extern int	  opterr;	/* if error message should be printed */
-extern int	  optind;	/* index into parent argv vector */
-extern int	  optopt;	/* character checked for validity */
-extern int	  optreset;	/* reset getopt */
-extern char *optarg;	/* argument associated with option */
-
-#define __P(x) x
-#define _DIAGASSERT(x) assert(x)
-
-static char * __progname __P((char *));
-int getopt_internal __P((int, char * const *, const char *));
-
-static char *
-__progname(nargv0)
-	char * nargv0;
-{
-	char * tmp;
-
-	_DIAGASSERT(nargv0 != NULL);
-
-	tmp = strrchr(nargv0, '/');
-	if (tmp)
-		tmp++;
-	else
-		tmp = nargv0;
-	return(tmp);
-}
-
-#define	BADCH	(int)'?'
-#define	BADARG	(int)':'
-#define	EMSG	""
-
-/*
- * getopt --
- *	Parse argc/argv argument vector.
- */
-int
-getopt_internal(nargc, nargv, ostr)
-	int nargc;
-	char * const *nargv;
-	const char *ostr;
-{
-	static char *place = EMSG;		/* option letter processing */
-	char *oli;				/* option letter list index */
-
-	_DIAGASSERT(nargv != NULL);
-	_DIAGASSERT(ostr != NULL);
-
-	if (optreset || !*place) {		/* update scanning pointer */
-		optreset = 0;
-		if (optind >= nargc || *(place = nargv[optind]) != '-') {
-			place = EMSG;
-			return (-1);
-		}
-		if (place[1] && *++place == '-') {	/* found "--" */
-			/* ++optind; */
-			place = EMSG;
-			return (-2);
-		}
-	}					/* option letter okay? */
-	if ((optopt = (int)*place++) == (int)':' ||
-	    !(oli = strchr(ostr, optopt))) {
-		/*
-		 * if the user didn't specify '-' as an option,
-		 * assume it means -1.
-		 */
-		if (optopt == (int)'-')
-			return (-1);
-		if (!*place)
-			++optind;
-		if (opterr && *ostr != ':')
-			(void)fprintf(stderr,
-			    "%s: illegal option -- %c\n", __progname(nargv[0]), optopt);
-		return (BADCH);
-	}
-	if (*++oli != ':') {			/* don't need argument */
-		optarg = NULL;
-		if (!*place)
-			++optind;
-	} else {				/* need an argument */
-		if (*place)			/* no white space */
-			optarg = place;
-		else if (nargc <= ++optind) {	/* no arg */
-			place = EMSG;
-			if ((opterr) && (*ostr != ':'))
-				(void)fprintf(stderr,
-				    "%s: option requires an argument -- %c\n",
-				    __progname(nargv[0]), optopt);
-			return (BADARG);
-		} else				/* white space */
-			optarg = nargv[optind];
-		place = EMSG;
-		++optind;
-	}
-	return (optopt);			/* dump back option letter */
-}
-
-/*
- * getopt_long --
- *	Parse argc/argv argument vector.
- */
-int
-getopt_long(nargc, nargv, options, long_options, index)
-	int nargc;
-	char ** nargv;
-	char * options;
-	struct option * long_options;
-	int * index;
-{
-	int retval;
-
-	_DIAGASSERT(nargv != NULL);
-	_DIAGASSERT(options != NULL);
-	_DIAGASSERT(long_options != NULL);
-	/* index may be NULL */
-
-	if ((retval = getopt_internal(nargc, nargv, options)) == -2) {
-		char *current_argv = nargv[optind++] + 2, *has_equal;
-		int i, current_argv_len, match = -1;
-
-		if (*current_argv == '\0') {
-			return(-1);
-		}
-		if ((has_equal = strchr(current_argv, '=')) != NULL) {
-			current_argv_len = has_equal - current_argv;
-			has_equal++;
-		} else
-			current_argv_len = strlen(current_argv);
-
-		for (i = 0; long_options[i].name; i++) { 
-			if (strncmp(current_argv, long_options[i].name, current_argv_len))
-				continue;
-
-			if (strlen(long_options[i].name) == (unsigned)current_argv_len) { 
-				match = i;
-				break;
-			}
-			if (match == -1)
-				match = i;
-		}
-		if (match != -1) {
-			if (long_options[match].has_arg == required_argument ||
-			    long_options[match].has_arg == optional_argument) {
-				if (has_equal)
-					optarg = has_equal;
-				else
-					optarg = nargv[optind++];
-			}
-			if ((long_options[match].has_arg == required_argument)
-			    && (optarg == NULL)) {
-				/*
-				 * Missing argument, leading :
-				 * indicates no error should be generated
-				 */
-				if ((opterr) && (*options != ':'))
-					(void)fprintf(stderr,
-				      "%s: option requires an argument -- %s\n",
-				      __progname(nargv[0]), current_argv);
-				return (BADARG);
-			}
-		} else { /* No matching argument */
-			if ((opterr) && (*options != ':'))
-				(void)fprintf(stderr,
-				    "%s: illegal option -- %s\n", __progname(nargv[0]), current_argv);
-			return (BADCH);
-		}
-		if (long_options[match].flag) {
-			*long_options[match].flag = long_options[match].val;
-			retval = 0;
-		} else 
-			retval = long_options[match].val;
-		if (index)
-			*index = match;
-	}
-	return(retval);
-}
-
-#if defined(_MSC_VER) || defined(_MSC_EXTENSIONS)
-  #define DELTA_EPOCH_IN_MICROSECS  11644473600000000Ui64
-#else
-  #define DELTA_EPOCH_IN_MICROSECS  11644473600000000ULL
-#endif
- 
-struct timezone 
-{
-  int  tz_minuteswest; /* minutes W of Greenwich */
-  int  tz_dsttime;     /* type of dst correction */
-};
- 
-int gettimeofday(struct timeval *tv, struct timezone *tz)
-{
-  FILETIME ft;
-  unsigned __int64 tmpres = 0;
-  static int tzflag;
- 
-  if (NULL != tv)
-  {
-    GetSystemTimeAsFileTime(&ft);
- 
-    tmpres |= ft.dwHighDateTime;
-    tmpres <<= 32;
-    tmpres |= ft.dwLowDateTime;
- 
-    /*converting file time to unix epoch*/
-    tmpres -= DELTA_EPOCH_IN_MICROSECS; 
-    tmpres /= 10;  /*convert into microseconds*/
-    tv->tv_sec = (long)(tmpres / 1000000UL);
-    tv->tv_usec = (long)(tmpres % 1000000UL);
-  }
- 
-  if (NULL != tz)
-  {
-    if (!tzflag)
-    {
-      _tzset();
-      tzflag++;
-    }
-    tz->tz_minuteswest = _timezone / 60;
-    tz->tz_dsttime = _daylight;
-  }
- 
-  return 0;
-}
-
-#endif  /* __GNUC__ */
-
->>>>>>> 61f20c3a
 
 int tests = 0;
 
@@ -1412,13 +1165,10 @@
   }
 #endif // PLATFORM_WINDOWS
 
-<<<<<<< HEAD
   goto skip;
 
  skip:
 
-=======
->>>>>>> 61f20c3a
   SSL_CTX_free(ctx);
 
   printf("\nAll %d tests passed\n", tests);
